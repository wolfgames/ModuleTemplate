import { useCallback, useEffect, useState } from 'react';
import { ActionMap, ChildModuleCommunicator, initModule, ResultPayload, ModuleResultType, AspectPermissions, AspectPermissionType } from 'wolfy-module-kit';

// region Frozen
import moduleConfig, { type ModuleConfig } from './configuration';
import { ModuleOperation, ModuleOperationType } from './operation';
import { originConfig } from './origins';
import { interpretResult } from './result-interpretation';
// endregion Frozen

const Component = ({ }) => {

  // region Frozen
  const [moduleCommunicator, setModuleCommunicator] = useState<ChildModuleCommunicator | null>(null);
  const [resultHandler, setResultHandler] = useState<((payload: ResultPayload<ModuleConfig>) => void) | null>(null);
  const [config, setConfig] = useState<ModuleConfig | null>(null);
  const [moduleUid, setModuleUid] = useState<string | null>(null)
  const [actions, setActions] = useState<ActionMap>({})
  const [aspectsPermissions, setAspectsPermissions] = useState<AspectPermissions>({});
  const [lastOperation, setLastOperation] = useState<ModuleOperation | null>(null);
  // endregion Frozen

  // state affected by operations
  const [title, setTitle] = useState<string>("Module Template");

  // aspects record
  const [aspects, setAspects] = useState<Record<string, any>>({});

  useEffect(() => {
    if (!lastOperation) {
      return;
    }

    // Custom operations logic
    if (lastOperation.type === ModuleOperationType.SET_TITLE) {
      setTitle(lastOperation.value);
    } else {
      console.warn('Unknown operation type:', lastOperation.type);
    }
  }, [lastOperation]);

  // region Frozen
  useEffect(() => {
    let communicator: ChildModuleCommunicator | null = null;
    try {
      let currentAspectPermissions: AspectPermissions = {};

      const initCallback = (uid: string, actions: ActionMap, aspects: AspectPermissions) => {
        setModuleUid(uid)
        setActions(actions)
        setAspectsPermissions(aspects)
        // Avoids this effect needing to be re-run on every aspect update
        // This is a one-time setup for the module's aspect permissions.
        currentAspectPermissions = aspects;
      };

      const handleAspectUpdate = (key: string, value: any) => {
        if (currentAspectPermissions && key in currentAspectPermissions) {
          console.log(`✅ Aspect updated: ${key} =`, value);
          setAspects(prev => ({ ...prev, [key]: value }));
        } else {
          console.warn(`🚨 Ignored aspect update for "${key}". Not in permitted aspects for this module.`);
        }
      };
    
      const handleOperation = (operation: ModuleOperation) => {
        setLastOperation(operation);
      };

      const {
        communicator: effectCommunicator,
        resultHandler,
        config
      } = initModule({
        window,
        initCallback,
        configSchema: moduleConfig,
        interpretResult,
        originConfig,
      });

      communicator = effectCommunicator;

      communicator.onOperation(handleOperation);
      communicator.onAspectUpdate(handleAspectUpdate);

      communicator.sendReady();

      setModuleCommunicator(communicator);
      setResultHandler(() => resultHandler);
      setConfig(config);
    }
    catch (error) {
      console.error('Error initializing module:', error);
    }

    return () => {
      communicator?.cleanup()
    }
  }, []);
  // endregion Frozen

  const requestAspectChange = useCallback((aspectToChange: string, valueToSet: any) => {
    if (!moduleCommunicator || !aspectsPermissions) return;

    if (aspectsPermissions[aspectToChange] === AspectPermissionType.ReadWrite) {
      moduleCommunicator.requestAspectValueChange(aspectToChange, valueToSet);
    } else {
      console.log(`Module does not have write permission for aspect: ${aspectToChange}`);
    }
  }, [moduleCommunicator, aspectsPermissions]);

  const reportExecutionResult = useCallback(() => {
<<<<<<< HEAD
    if (!resultHandler || !config || !communicator || !actions) {
      const missingComponents = [];
      if (!resultHandler) missingComponents.push('Result handler');
      if (!config) missingComponents.push('Config');
      if (!communicator) missingComponents.push('Communicator');
      if (!actions) missingComponents.push('Actions');
      console.error(`The following components are not initialized: ${missingComponents.join(', ')}`);
=======
    if (!resultHandler || !config || !moduleCommunicator || !actions) {
      console.error(`${!resultHandler ? 'Result handler' : !config ? 'Config' : 'Communicator'} not initialized`);
>>>>>>> fbaf0934
      return;
    }

    if (config.expectedResultType === ModuleResultType.Attempt) {
      resultHandler({
        data: 1,
        config,
        actions
      });
    }

    if (config.expectedResultType === ModuleResultType.Choice) {
      resultHandler({
        data: 0,
        config,
        actions
      });
    }
  }, [actions, config, resultHandler, moduleCommunicator]);

  return <div className="w-full h-full flex items-center justify-center">
    {config ? (
      <div className="text-center">
        <h1 className="text-2xl font-bold mb-4">Operations test: {title}</h1>
        <p className="text-lg mb-2">Module ID: {moduleUid}</p>
        <p className="text-sm text-gray-500">Expected result type: {config.expectedResultType}</p>
        <p className="text-sm text-gray-500">Available actions: {JSON.stringify(actions, null, 2)}</p>

        <div className="mt-4 p-2 bg-gray-100 text-left text-xs">
          <h3 className="font-bold">Received Aspects:</h3>
          <pre>{JSON.stringify(aspects, null, 2)}</pre>
        </div>

        <button
          className="mt-4 px-4 py-2 bg-green-500 text-white rounded hover:bg-green-600"
          onClick={() => requestAspectChange('Viewed', (aspects.Viewed || 0) + 1)}
        >
          Request Aspect Change (Viewed +1)
        </button>

        <button
          className="mt-4 px-4 py-2 bg-blue-500 text-white rounded hover:bg-blue-600"
          onClick={reportExecutionResult}
        >
          Report Execution Result
        </button>
      </div>
    ) : (
      <p>loading...</p>
    )}
  </div>;
};

export default Component;<|MERGE_RESOLUTION|>--- conflicted
+++ resolved
@@ -111,18 +111,13 @@
   }, [moduleCommunicator, aspectsPermissions]);
 
   const reportExecutionResult = useCallback(() => {
-<<<<<<< HEAD
-    if (!resultHandler || !config || !communicator || !actions) {
+    if (!resultHandler || !config || !moduleCommunicator || !actions) {
       const missingComponents = [];
       if (!resultHandler) missingComponents.push('Result handler');
       if (!config) missingComponents.push('Config');
-      if (!communicator) missingComponents.push('Communicator');
+      if (!moduleCommunicator) missingComponents.push('Communicator');
       if (!actions) missingComponents.push('Actions');
       console.error(`The following components are not initialized: ${missingComponents.join(', ')}`);
-=======
-    if (!resultHandler || !config || !moduleCommunicator || !actions) {
-      console.error(`${!resultHandler ? 'Result handler' : !config ? 'Config' : 'Communicator'} not initialized`);
->>>>>>> fbaf0934
       return;
     }
 
